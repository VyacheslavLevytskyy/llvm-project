//===-- SPIRVInstrInfo.td - Target Description for SPIR-V Target ----------===//
//
// Part of the LLVM Project, under the Apache License v2.0 with LLVM Exceptions.
// See https://llvm.org/LICENSE.txt for license information.
// SPDX-License-Identifier: Apache-2.0 WITH LLVM-exception
//
//===----------------------------------------------------------------------===//
//
// This file describes the SPIR-V instructions in TableGen format.
//
//===----------------------------------------------------------------------===//

include "SPIRVInstrFormats.td"
include "SPIRVSymbolicOperands.td"

// Codegen only metadata instructions
let isCodeGenOnly=1 in {
  def ASSIGN_TYPE: Pseudo<(outs ANYID:$dst_id), (ins ANYID:$src_id, TYPE:$src_ty)>;
  def DECL_TYPE: Pseudo<(outs ANYID:$dst_id), (ins ANYID:$src_id, TYPE:$src_ty)>;
  def GET_ID: Pseudo<(outs ID:$dst_id), (ins ANYID:$src)>;
  def GET_fID: Pseudo<(outs fID:$dst_id), (ins ANYID:$src)>;
  def GET_pID: Pseudo<(outs pID:$dst_id), (ins ANYID:$src)>;
  def GET_vID: Pseudo<(outs vID:$dst_id), (ins ANYID:$src)>;
  def GET_vfID: Pseudo<(outs vfID:$dst_id), (ins ANYID:$src)>;
}

def SPVTypeBin : SDTypeProfile<1, 2, []>;

def assigntype : SDNode<"SPIRVISD::AssignType", SPVTypeBin>;

def : GINodeEquiv<ASSIGN_TYPE, assigntype>;

class BinOp<string name, bits<16> opCode, list<dag> pattern=[]>
                : Op<opCode, (outs ANYID:$dst), (ins TYPE:$src_ty, ANYID:$src, ANYID:$src2),
                  "$dst = "#name#" $src_ty $src $src2", pattern>;

class BinOpTyped<string name, bits<16> opCode, RegisterClass CID, SDNode node>
                : Op<opCode, (outs ID:$dst), (ins TYPE:$src_ty, CID:$src, CID:$src2),
                  "$dst = "#name#" $src_ty $src $src2", [(set ID:$dst, (assigntype (node CID:$src, CID:$src2), TYPE:$src_ty))]>;

class TernOpTyped<string name, bits<16> opCode, RegisterClass CCond, RegisterClass CID, SDNode node>
                : Op<opCode, (outs ID:$dst), (ins TYPE:$src_ty, CCond:$cond, CID:$src1, CID:$src2),
                  "$dst = "#name#" $src_ty $cond $src1 $src2", [(set ID:$dst, (assigntype (node CCond:$cond, CID:$src1, CID:$src2), TYPE:$src_ty))]>;

multiclass BinOpTypedGen<string name, bits<16> opCode, SDNode node, bit genF = 0, bit genV = 0> {
  if genF then
    def S: BinOpTyped<name, opCode, fID, node>;
  else
    def S: BinOpTyped<name, opCode, ID, node>;
  if genV then {
    if genF then
      def V: BinOpTyped<name, opCode, vfID, node>;
    else
      def V: BinOpTyped<name, opCode, vID, node>;
  }
}

multiclass TernOpTypedGen<string name, bits<16> opCode, SDNode node, bit genI = 1, bit genF = 0, bit genV = 0> {
  if genF then {
    def SFSCond: TernOpTyped<name, opCode, ID, fID, node>;
    def SFVCond: TernOpTyped<name, opCode, vID, fID, node>;
  }
  if genI then {
    def SISCond: TernOpTyped<name, opCode, ID, ID, node>;
    def SIVCond: TernOpTyped<name, opCode, vID, ID, node>;
  }
  if genV then {
    if genF then {
      def VFSCond: TernOpTyped<name, opCode, ID, vfID, node>;
      def VFVCond: TernOpTyped<name, opCode, vID, vfID, node>;
    }
    if genI then {
      def VISCond: TernOpTyped<name, opCode, ID, vID, node>;
      def VIVCond: TernOpTyped<name, opCode, vID, vID, node>;
    }
  }
}

class UnOp<string name, bits<16> opCode, list<dag> pattern=[]>
                : Op<opCode, (outs ANYID:$dst), (ins TYPE:$type, ANYID:$src),
                  "$dst = "#name#" $type $src", pattern>;
class UnOpTyped<string name, bits<16> opCode, RegisterClass CID, SDNode node>
                : Op<opCode, (outs ID:$dst), (ins TYPE:$src_ty, CID:$src),
                  "$dst = "#name#" $src_ty $src", [(set ID:$dst, (assigntype (node CID:$src), TYPE:$src_ty))]>;

class SimpleOp<string name, bits<16> opCode>: Op<opCode, (outs), (ins), name>;

// 3.42.1 Miscellaneous Instructions

def OpNop: SimpleOp<"OpNop", 0>;
def OpUndef: Op<1, (outs ID:$res), (ins TYPE:$type), "$res = OpUndef $type">;
def OpSizeOf: Op<321, (outs ID:$res), (ins TYPE:$ty, ID:$ptr), "$res = OpSizeOf $ty $ptr">;

//  - SPV_KHR_expect_assume : Expect assume instructions
def OpAssumeTrueKHR: Op<5630, (outs), (ins ID:$cond), "OpAssumeTrueKHR $cond">;
def OpExpectKHR: Op<5631, (outs ID:$res), (ins TYPE:$ty, ID:$val, ID:$expected), "$res = OpExpectKHR $ty $val $expected">;

// 3.42.2 Debug Instructions

def OpSourceContinued: Op<2, (outs), (ins StringImm:$str, variable_ops),
                  "OpSourceContinued $str">;
def OpSource: Op<3, (outs), (ins SourceLanguage:$lang, i32imm:$version, variable_ops),
                  "OpSource $lang $version">;
def OpSourceExtension: Op<4, (outs), (ins StringImm:$extension, variable_ops),
                  "OpSourceExtension $extension">;
def OpName: Op<5, (outs), (ins ANY:$tar, StringImm:$name, variable_ops), "OpName $tar $name">;
def OpMemberName: Op<6, (outs), (ins TYPE:$ty, i32imm:$mem, StringImm:$name, variable_ops),
                  "OpMemberName $ty $mem $name">;
def OpString: Op<7, (outs ID:$r), (ins StringImm:$s, variable_ops), "$r = OpString $s">;
def OpLine: Op<8, (outs), (ins ID:$file, i32imm:$ln, i32imm:$col), "OpLine $file $ln $col">;
def OpNoLine: Op<317, (outs), (ins), "OpNoLine">;
def OpModuleProcessed: Op<330, (outs), (ins StringImm:$process, variable_ops),
                  "OpModuleProcessed $process">;

// 3.42.3 Annotation Instructions

def OpDecorate: Op<71, (outs), (ins ANY:$target, Decoration:$dec, variable_ops),
                  "OpDecorate $target $dec">;
def OpMemberDecorate: Op<72, (outs), (ins TYPE:$t, i32imm:$m, Decoration:$d, variable_ops),
                  "OpMemberDecorate $t $m $d">;

// TODO Currently some deprecated opcodes are missing: OpDecorationGroup,
// OpGroupDecorate and OpGroupMemberDecorate

def OpDecorateId: Op<332, (outs), (ins ANY:$target, Decoration:$dec, variable_ops),
                  "OpDecorateId $target $dec">;
def OpDecorateString: Op<5632, (outs), (ins ANY:$t, Decoration:$d, StringImm:$s, variable_ops),
                  "OpDecorateString $t $d $s">;
def OpMemberDecorateString: Op<5633, (outs),
                  (ins TYPE:$ty, i32imm:$mem, Decoration:$dec, StringImm:$str, variable_ops),
                  "OpMemberDecorateString $ty $mem $dec $str">;

// 3.42.4 Extension Instructions

def OpExtension: Op<10, (outs), (ins StringImm:$name, variable_ops), "OpExtension $name">;
def OpExtInstImport: Op<11, (outs ID:$res), (ins StringImm:$extInstsName, variable_ops),
                  "$res = OpExtInstImport $extInstsName">;
def OpExtInst: Op<12, (outs ID:$res), (ins TYPE:$ty, ID:$set, Extension:$inst, variable_ops),
                  "$res = OpExtInst $ty $set $inst">;

// 3.42.5 Mode-Setting Instructions

def OpMemoryModel: Op<14, (outs), (ins AddressingModel:$addr, MemoryModel:$mem),
                  "OpMemoryModel $addr $mem">;
def OpEntryPoint: Op<15, (outs),
                  (ins ExecutionModel:$model, ID:$entry, StringImm:$name, variable_ops),
                  "OpEntryPoint $model $entry $name">;
def OpExecutionMode: Op<16, (outs), (ins ID:$entry, ExecutionMode:$mode, variable_ops),
                  "OpExecutionMode $entry $mode">;
def OpCapability: Op<17, (outs), (ins Capability:$cap), "OpCapability $cap">;
def OpExecutionModeId: Op<331, (outs), (ins ID:$entry, ExecutionMode:$mode, variable_ops),
                  "OpExecutionModeId $entry $mode">;

// 3.42.6 Type-Declaration Instructions

def OpTypeVoid: Op<19, (outs TYPE:$type), (ins), "$type = OpTypeVoid">;
def OpTypeBool: Op<20, (outs TYPE:$type), (ins), "$type = OpTypeBool">;
def OpTypeInt: Op<21, (outs TYPE:$type), (ins i32imm:$width, i32imm:$signedness),
                  "$type = OpTypeInt $width $signedness">;
def OpTypeFloat: Op<22, (outs TYPE:$type), (ins i32imm:$width),
                  "$type = OpTypeFloat $width">;
def OpTypeVector: Op<23, (outs TYPE:$type), (ins TYPE:$compType, i32imm:$compCount),
                  "$type = OpTypeVector $compType $compCount">;
def OpTypeMatrix: Op<24, (outs TYPE:$type), (ins TYPE:$colType, i32imm:$colCount),
                  "$type = OpTypeMatrix $colType $colCount">;
def OpTypeImage: Op<25, (outs TYPE:$res), (ins TYPE:$sampTy, Dim:$dim, i32imm:$depth,
      i32imm:$arrayed, i32imm:$MS, i32imm:$sampled, ImageFormat:$imFormat, variable_ops),
                  "$res = OpTypeImage $sampTy $dim $depth $arrayed $MS $sampled $imFormat">;
def OpTypeSampler: Op<26, (outs TYPE:$res), (ins), "$res = OpTypeSampler">;
def OpTypeSampledImage: Op<27, (outs TYPE:$res), (ins TYPE:$imageType),
                  "$res = OpTypeSampledImage $imageType">;
def OpTypeArray: Op<28, (outs TYPE:$type), (ins TYPE:$elementType, ID:$length),
                  "$type = OpTypeArray $elementType $length">;
def OpTypeRuntimeArray: Op<29, (outs TYPE:$type), (ins TYPE:$elementType),
                  "$type = OpTypeRuntimeArray $elementType">;
def OpTypeStruct: Op<30, (outs TYPE:$res), (ins variable_ops), "$res = OpTypeStruct">;
def OpTypeOpaque: Op<31, (outs TYPE:$res), (ins StringImm:$name, variable_ops),
                  "$res = OpTypeOpaque $name">;
def OpTypePointer: Op<32, (outs TYPE:$res), (ins StorageClass:$storage, TYPE:$type),
                  "$res = OpTypePointer $storage $type">;
def OpTypeFunction: Op<33, (outs TYPE:$funcType), (ins TYPE:$returnType, variable_ops),
                  "$funcType = OpTypeFunction $returnType">;
def OpTypeEvent: Op<34, (outs TYPE:$res), (ins), "$res = OpTypeEvent">;
def OpTypeDeviceEvent: Op<35, (outs TYPE:$res), (ins), "$res = OpTypeDeviceEvent">;
def OpTypeReserveId: Op<36, (outs TYPE:$res), (ins), "$res = OpTypeReserveId">;
def OpTypeQueue: Op<37, (outs TYPE:$res), (ins), "$res = OpTypeQueue">;
def OpTypePipe: Op<38, (outs TYPE:$res), (ins AccessQualifier:$a), "$res = OpTypePipe $a">;
def OpTypeForwardPointer: Op<39, (outs), (ins TYPE:$ptrType, StorageClass:$storageClass),
                  "OpTypeForwardPointer $ptrType $storageClass">;
def OpTypePipeStorage: Op<322, (outs TYPE:$res), (ins), "$res = OpTypePipeStorage">;
def OpTypeNamedBarrier: Op<327, (outs TYPE:$res), (ins), "$res = OpTypeNamedBarrier">;
def OpTypeAccelerationStructureNV: Op<5341, (outs TYPE:$res), (ins),
                  "$res = OpTypeAccelerationStructureNV">;
def OpTypeCooperativeMatrixNV: Op<5358, (outs TYPE:$res),
                  (ins TYPE:$compType, ID:$scope, ID:$rows, ID:$cols),
                  "$res = OpTypeCooperativeMatrixNV $compType $scope $rows $cols">;

// 3.42.7 Constant-Creation Instructions

def imm_to_i32 : SDNodeXForm<imm, [{
return CurDAG->getTargetConstant(
  N->getValueAP().bitcastToAPInt().getZExtValue(), SDLoc(N), MVT::i32);
}]>;

def fimm_to_i32 : SDNodeXForm<imm, [{
return CurDAG->getTargetConstant(
  N->getValueAPF().bitcastToAPInt().getZExtValue(), SDLoc(N), MVT::i32);
}]>;

def gi_bitcast_fimm_to_i32 : GICustomOperandRenderer<"renderFImm32">,
  GISDNodeXFormEquiv<fimm_to_i32>;

def gi_bitcast_imm_to_i32 : GICustomOperandRenderer<"renderImm32">,
  GISDNodeXFormEquiv<imm_to_i32>;

def PseudoConstI: IntImmLeaf<i32, [{ return Imm.getBitWidth() <= 32; }], imm_to_i32>;
def PseudoConstF: FPImmLeaf<f32, [{  return true; }], fimm_to_i32>;
def ConstPseudoTrue: IntImmLeaf<i32, [{ return Imm.getBitWidth() == 1 && Imm.getZExtValue() == 1; }]>;
def ConstPseudoFalse: IntImmLeaf<i32, [{ return Imm.getBitWidth() == 1 && Imm.getZExtValue() == 0; }]>;
def ConstPseudoNull: IntImmLeaf<i64, [{ return Imm.isZero(); }]>;

multiclass IntFPImm<bits<16> opCode, string name> {
  def I: Op<opCode, (outs ID:$dst), (ins TYPE:$type, ID:$src, variable_ops),
                  "$dst = "#name#" $type", [(set ID:$dst, (assigntype PseudoConstI:$src, TYPE:$type))]>;
  def F: Op<opCode, (outs ID:$dst), (ins TYPE:$type, fID:$src, variable_ops),
                  "$dst = "#name#" $type", [(set ID:$dst, (assigntype PseudoConstF:$src, TYPE:$type))]>;
}

def OpConstantTrue: Op<41, (outs ID:$dst), (ins TYPE:$src_ty), "$dst = OpConstantTrue $src_ty",
                      [(set ID:$dst, (assigntype ConstPseudoTrue, TYPE:$src_ty))]>;
def OpConstantFalse: Op<42, (outs ID:$dst), (ins TYPE:$src_ty), "$dst = OpConstantFalse $src_ty",
                      [(set ID:$dst, (assigntype ConstPseudoFalse, TYPE:$src_ty))]>;

defm OpConstant: IntFPImm<43, "OpConstant">;

def OpConstantComposite: Op<44, (outs ID:$res), (ins TYPE:$type, variable_ops),
                  "$res = OpConstantComposite $type">;
def OpConstantSampler: Op<45, (outs ID:$res),
                  (ins TYPE:$t, SamplerAddressingMode:$s, i32imm:$p, SamplerFilterMode:$f),
                  "$res = OpConstantSampler $t $s $p $f">;
def OpConstantNull: Op<46, (outs ID:$dst), (ins TYPE:$src_ty), "$dst = OpConstantNull $src_ty",
                      [(set ID:$dst, (assigntype ConstPseudoNull, TYPE:$src_ty))]>;

def OpSpecConstantTrue: Op<48, (outs ID:$r), (ins TYPE:$t), "$r = OpSpecConstantTrue $t">;
def OpSpecConstantFalse: Op<49, (outs ID:$r), (ins TYPE:$t), "$r = OpSpecConstantFalse $t">;
def OpSpecConstant: Op<50, (outs ID:$res), (ins TYPE:$type, i32imm:$imm, variable_ops),
                  "$res = OpSpecConstant $type $imm">;
def OpSpecConstantComposite: Op<51, (outs ID:$res), (ins TYPE:$type, variable_ops),
                  "$res = OpSpecConstantComposite $type">;
def OpSpecConstantOp: Op<52, (outs ID:$res), (ins TYPE:$t, i32imm:$c, ID:$o, variable_ops),
                  "$res = OpSpecConstantOp $t $c $o">;

// 3.42.8 Memory Instructions

def OpVariable: Op<59, (outs ID:$res), (ins TYPE:$type, StorageClass:$sc, variable_ops),
                  "$res = OpVariable $type $sc">;
def OpImageTexelPointer: Op<60, (outs ID:$res),
                  (ins TYPE:$resType, ID:$image, ID:$coord, ID:$sample),
                  "$res = OpImageTexelPointer $resType $image $coord $sample">;
def OpLoad: Op<61, (outs ID:$res), (ins TYPE:$resType, ID:$pointer, variable_ops),
                  "$res = OpLoad $resType $pointer">;
def OpStore: Op<62, (outs), (ins ID:$pointer, ID:$objectToStore, variable_ops),
                  "OpStore $pointer $objectToStore">;
def OpCopyMemory: Op<63, (outs), (ins ID:$dest, ID:$src, variable_ops),
                  "OpCopyMemory $dest $src">;
def OpCopyMemorySized: Op<64, (outs), (ins ID:$dest, ID:$src, ID:$size, variable_ops),
                  "OpCopyMemorySized $dest $src $size">;
def OpAccessChain: Op<65, (outs ID:$res), (ins TYPE:$type, ID:$base, variable_ops),
                  "$res = OpAccessChain $type $base">;
def OpInBoundsAccessChain: Op<66, (outs ID:$res),
                  (ins TYPE:$type, ID:$base, variable_ops),
                  "$res = OpInBoundsAccessChain $type $base">;
def OpPtrAccessChain: Op<67, (outs ID:$res),
                  (ins TYPE:$type, ID:$base, ID:$element, variable_ops),
                  "$res = OpPtrAccessChain $type $base $element">;
def OpArrayLength: Op<68, (outs ID:$res), (ins TYPE:$resTy, ID:$struct, i32imm:$arrayMember),
                  "$res = OpArrayLength $resTy $struct $arrayMember">;
def OpGenericPtrMemSemantics: Op<69, (outs ID:$res), (ins TYPE:$resType, ID:$pointer),
                  "$res = OpGenericPtrMemSemantics $resType $pointer">;
def OpInBoundsPtrAccessChain: Op<70, (outs ID:$res),
                  (ins TYPE:$type, ID:$base, ID:$element, variable_ops),
                  "$res = OpInBoundsPtrAccessChain $type $base $element">;
def OpPtrEqual: Op<401, (outs ID:$res), (ins TYPE:$resType, ID:$a, ID:$b),
                  "$res = OpPtrEqual $resType $a $b">;
def OpPtrNotEqual: Op<402, (outs ID:$res), (ins TYPE:$resType, ID:$a, ID:$b),
                  "$res = OpPtrNotEqual $resType $a $b">;
def OpPtrDiff: Op<403, (outs ID:$res), (ins TYPE:$resType, ID:$a, ID:$b),
                  "$res = OpPtrDiff $resType $a $b">;

// 3.42.9 Function Instructions

def OpFunction: Op<54, (outs ID:$func),
                  (ins TYPE:$resType, FunctionControl:$funcControl, TYPE:$funcType),
                  "$func = OpFunction $resType $funcControl $funcType">;
def OpFunctionParameter: Op<55, (outs ID:$arg), (ins TYPE:$type),
                  "$arg = OpFunctionParameter $type">;
def OpFunctionEnd: Op<56, (outs), (ins), "OpFunctionEnd"> {
  let isTerminator=1;
}
def OpFunctionCall: Op<57, (outs ID:$res), (ins TYPE:$resType, ID:$function, variable_ops),
                  "$res = OpFunctionCall $resType $function">;

// 3.42.10 Image Instructions

def OpSampledImage: BinOp<"OpSampledImage", 86>;

def OpImageSampleImplicitLod: Op<87, (outs ID:$res),
                  (ins TYPE:$type, ID:$sampledImage, ID:$coord, variable_ops),
                  "$res = OpImageSampleImplicitLod $type $sampledImage $coord">;
def OpImageSampleExplicitLod: Op<88, (outs ID:$res),
                  (ins TYPE:$ty, ID:$sImage, ID:$uv, ImageOperand:$op, ID:$i, variable_ops),
                  "$res = OpImageSampleExplicitLod $ty $sImage $uv $op $i">;

def OpImageSampleDrefImplicitLod: Op<89, (outs ID:$res),
                  (ins TYPE:$type, ID:$sampledImage, ID:$coord, ID:$dref, variable_ops),
                  "$res = OpImageSampleDrefImplicitLod $type $sampledImage $dref $coord">;
def OpImageSampleDrefExplicitLod: Op<90, (outs ID:$res),
                  (ins TYPE:$ty, ID:$im, ID:$uv, ID:$d, ImageOperand:$op, ID:$i, variable_ops),
                  "$res = OpImageSampleDrefExplicitLod $ty $im $uv $d $op $i">;

def OpImageSampleProjImplicitLod: Op<91, (outs ID:$res),
                  (ins TYPE:$type, ID:$sampledImage, ID:$coord, variable_ops),
                  "$res = OpImageSampleProjImplicitLod $type $sampledImage $coord">;
def OpImageSampleProjExplicitLod: Op<92, (outs ID:$res),
                  (ins TYPE:$ty, ID:$im, ID:$uv, ID:$d, ImageOperand:$op, ID:$i, variable_ops),
                  "$res = OpImageSampleProjExplicitLod $ty $im $uv $op $i">;

def OpImageSampleProjDrefImplicitLod: Op<93, (outs ID:$res),
                  (ins TYPE:$type, ID:$sampledImage, ID:$coord, ID:$dref, variable_ops),
                  "$res = OpImageSampleProjDrefImplicitLod $type $sampledImage $dref $coord">;
def OpImageSampleProjDrefExplicitLod: Op<94, (outs ID:$res),
                  (ins TYPE:$ty, ID:$im, ID:$uv, ID:$d, ImageOperand:$op, ID:$i, variable_ops),
                  "$res = OpImageSampleProjDrefExplicitLod $ty $im $uv $d $op $i">;

def OpImageFetch: Op<95, (outs ID:$res),
                  (ins TYPE:$type, ID:$image, ID:$coord, variable_ops),
                  "$res = OpImageFetch $type $image $coord">;
def OpImageGather: Op<96, (outs ID:$res),
                  (ins TYPE:$type, ID:$sampledImage, ID:$coord, ID:$component, variable_ops),
                  "$res = OpImageGather $type $sampledImage $coord $component">;
def OpImageDrefGather: Op<97, (outs ID:$res),
                  (ins TYPE:$type, ID:$sampledImage, ID:$coord, ID:$dref, variable_ops),
                  "$res = OpImageDrefGather $type $sampledImage $coord $dref">;

def OpImageRead: Op<98, (outs ID:$res),
                  (ins TYPE:$type, ID:$image, ID:$coord, variable_ops),
                  "$res = OpImageRead $type $image $coord">;
def OpImageWrite: Op<99, (outs), (ins ID:$image, ID:$coord, ID:$texel, variable_ops),
                  "OpImageWrite $image $coord $texel">;

def OpImage: UnOp<"OpImage", 100>;
def OpImageQueryFormat: UnOp<"OpImageQueryFormat", 101>;
def OpImageQueryOrder: UnOp<"OpImageQueryOrder", 102>;
def OpImageQuerySizeLod: BinOp<"OpImageQuerySizeLod", 103>;
def OpImageQuerySize: UnOp<"OpImageQuerySize", 104>;
def OpImageQueryLod: BinOp<"OpImageQueryLod", 105>;
def OpImageQueryLevels: UnOp<"OpImageQueryLevels", 106>;
def OpImageQuerySamples: UnOp<"OpImageQuerySamples", 107>;

def OpImageSparseSampleImplicitLod: Op<305, (outs ID:$res),
                  (ins TYPE:$type, ID:$sampledImage, ID:$coord, variable_ops),
                  "$res = OpImageSparseSampleImplicitLod $type $sampledImage $coord">;
def OpImageSparseSampleExplicitLod: Op<306, (outs ID:$res),
                  (ins TYPE:$ty, ID:$sImage, ID:$uv, ImageOperand:$op, ID:$i, variable_ops),
                  "$res = OpImageSparseSampleExplicitLod $ty $sImage $uv $op $i">;

def OpImageSparseSampleDrefImplicitLod: Op<307, (outs ID:$res),
                  (ins TYPE:$type, ID:$sampledImg, ID:$coord, ID:$dref, variable_ops),
                  "$res = OpImageSparseSampleDrefImplicitLod $type $sampledImg $dref $coord">;
def OpImageSparseSampleDrefExplicitLod: Op<308, (outs ID:$res),
                  (ins TYPE:$ty, ID:$im, ID:$uv, ID:$d, ImageOperand:$op, ID:$i, variable_ops),
                  "$res = OpImageSparseSampleDrefExplicitLod $ty $im $uv $d $op $i">;

def OpImageSparseSampleProjImplicitLod: Op<309, (outs ID:$res),
                  (ins TYPE:$type, ID:$sampledImage, ID:$coord, variable_ops),
                  "$res = OpImageSparseSampleProjImplicitLod $type $sampledImage $coord">;
def OpImageSparseSampleProjExplicitLod: Op<310, (outs ID:$res),
                  (ins TYPE:$ty, ID:$im, ID:$uv, ID:$d, ImageOperand:$op, ID:$i, variable_ops),
                  "$res = OpImageSparseSampleProjExplicitLod $ty $im $uv $op $i">;

def OpImageSparseSampleProjDrefImplicitLod: Op<311, (outs ID:$res),
                  (ins TYPE:$type, ID:$sImage, ID:$coord, ID:$dref, variable_ops),
                  "$res = OpImageSparseSampleProjDrefImplicitLod $type $sImage $dref $coord">;
def OpImageSparseSampleProjDrefExplicitLod: Op<312, (outs ID:$res),
                  (ins TYPE:$ty, ID:$im, ID:$uv, ID:$d, ImageOperand:$op, ID:$i, variable_ops),
                  "$res = OpImageSparseSampleProjDrefExplicitLod $ty $im $uv $d $op $i">;

def OpImageSparseFetch: Op<313, (outs ID:$res),
                  (ins TYPE:$type, ID:$image, ID:$coord, variable_ops),
                  "$res = OpImageSparseFetch $type $image $coord">;
def OpImageSparseGather: Op<314, (outs ID:$res),
                  (ins TYPE:$type, ID:$sampledImage, ID:$coord, ID:$component, variable_ops),
                  "$res = OpImageSparseGather $type $sampledImage $coord $component">;
def OpImageSparseDrefGather: Op<315, (outs ID:$res),
                  (ins TYPE:$type, ID:$sampledImage, ID:$coord, ID:$dref, variable_ops),
                  "$res = OpImageSparseDrefGather $type $sampledImage $coord $dref">;

def OpImageSparseTexelsResident: UnOp<"OpImageSparseTexelsResident", 316>;

def OpImageSparseRead: Op<320, (outs ID:$res),
                  (ins TYPE:$type, ID:$image, ID:$coord, variable_ops),
                  "$res = OpImageSparseRead $type $image $coord">;

def OpImageSampleFootprintNV: Op<5283, (outs ID:$res),
                  (ins TYPE:$ty, ID:$sImg, ID:$uv, ID:$granularity, ID:$coarse, variable_ops),
                  "$res = OpImageSampleFootprintNV $ty $sImg $uv $granularity $coarse">;

// 3.42.11 Conversion instructions

def OpConvertFToU : UnOp<"OpConvertFToU", 109>;
def OpConvertFToS : UnOp<"OpConvertFToS", 110>;
def OpConvertSToF : UnOp<"OpConvertSToF", 111>;
def OpConvertUToF : UnOp<"OpConvertUToF", 112>;

def OpUConvert : UnOp<"OpUConvert", 113>;
def OpSConvert : UnOp<"OpSConvert", 114>;
def OpFConvert : UnOp<"OpFConvert", 115>;

def OpQuantizeToF16 : UnOp<"OpQuantizeToF16", 116>;

def OpConvertPtrToU : UnOp<"OpConvertPtrToU", 117>;

def OpSatConvertSToU : UnOp<"OpSatConvertSToU", 118>;
def OpSatConvertUToS : UnOp<"OpSatConvertUToS", 119>;

def OpConvertUToPtr : UnOp<"OpConvertUToPtr", 120>;
def OpPtrCastToGeneric : UnOp<"OpPtrCastToGeneric", 121>;
def OpGenericCastToPtr : UnOp<"OpGenericCastToPtr", 122>;
def OpGenericCastToPtrExplicit : Op<123, (outs ID:$r), (ins TYPE:$t, ID:$p, StorageClass:$s),
                              "$r = OpGenericCastToPtrExplicit $t $p $s">;
def OpBitcast : UnOp<"OpBitcast", 124>;

// 3.42.12 Composite Instructions

def OpVectorExtractDynamic: Op<77, (outs ID:$res), (ins TYPE:$type, vID:$vec, ID:$idx),
                  "$res = OpVectorExtractDynamic $type $vec $idx", [(set ID:$res, (assigntype (extractelt vID:$vec, ID:$idx), TYPE:$type))]>;

def OpVectorInsertDynamic: Op<78, (outs ID:$res), (ins TYPE:$ty, ID:$vec, ID:$comp, ID:$idx),
                  "$res = OpVectorInsertDynamic $ty $vec $comp $idx">;
def OpVectorShuffle: Op<79, (outs ID:$res), (ins TYPE:$ty, ID:$v1, ID:$v2, variable_ops),
                  "$res = OpVectorShuffle $ty $v1 $v2">;
def OpCompositeConstruct: Op<80, (outs ID:$res), (ins TYPE:$type, variable_ops),
                  "$res = OpCompositeConstruct $type">;
def OpCompositeExtract: Op<81, (outs ID:$res), (ins TYPE:$type, ID:$base, variable_ops),
                  "$res = OpCompositeExtract $type $base">;
def OpCompositeInsert: Op<82, (outs ID:$r), (ins TYPE:$ty, ID:$obj, ID:$base, variable_ops),
                  "$r = OpCompositeInsert $ty $obj $base">;
def OpCopyObject: UnOp<"OpCopyObject", 83>;
def OpTranspose: UnOp<"OpTranspose", 84>;
def OpCopyLogical: UnOp<"OpCopyLogical", 400>;

// 3.42.13 Arithmetic Instructions

def OpSNegate: UnOp<"OpSNegate", 126>;
def OpFNegate: UnOpTyped<"OpFNegate", 127, fID, fneg>;
def OpFNegateV: UnOpTyped<"OpFNegate", 127, vfID, fneg>;
defm OpIAdd: BinOpTypedGen<"OpIAdd", 128, add, 0, 1>;
defm OpFAdd: BinOpTypedGen<"OpFAdd", 129, fadd, 1, 1>;

defm OpISub: BinOpTypedGen<"OpISub", 130, sub, 0, 1>;
defm OpFSub: BinOpTypedGen<"OpFSub", 131, fsub, 1, 1>;

defm OpIMul: BinOpTypedGen<"OpIMul", 132, mul, 0, 1>;
defm OpFMul: BinOpTypedGen<"OpFMul", 133, fmul, 1, 1>;

defm OpUDiv: BinOpTypedGen<"OpUDiv", 134, udiv, 0, 1>;
defm OpSDiv: BinOpTypedGen<"OpSDiv", 135, sdiv, 0, 1>;
defm OpFDiv: BinOpTypedGen<"OpFDiv", 136, fdiv, 1, 1>;

defm OpUMod: BinOpTypedGen<"OpUMod", 137, urem, 0, 1>;
defm OpSRem: BinOpTypedGen<"OpSRem", 138, srem, 0, 1>;

def OpSMod: BinOp<"OpSMod", 139>;

defm OpFRem: BinOpTypedGen<"OpFRem", 140, frem, 1, 1>;
def OpFMod: BinOp<"OpFMod", 141>;

def OpVectorTimesScalar: BinOp<"OpVectorTimesScalar", 142>;
def OpMatrixTimesScalar: BinOp<"OpMatrixTimesScalar", 143>;
def OpVectorTimesMatrix: BinOp<"OpVectorTimesMatrix", 144>;
def OpMatrixTimesVector: BinOp<"OpMatrixTimesVector", 145>;
def OpMatrixTimesMatrix: BinOp<"OpMatrixTimesMatrix", 146>;

def OpOuterProduct: BinOp<"OpOuterProduct", 147>;
def OpDot: BinOp<"OpDot", 148>;

def OpIAddCarry: BinOpTyped<"OpIAddCarry", 149, ID, addc>;
def OpISubBorrow: BinOpTyped<"OpISubBorrow", 150, ID, subc>;
def OpUMulExtended: BinOp<"OpUMulExtended", 151>;
def OpSMulExtended: BinOp<"OpSMulExtended", 152>;

// 3.42.14 Bit Instructions

defm OpShiftRightLogical: BinOpTypedGen<"OpShiftRightLogical", 194, srl, 0, 1>;
defm OpShiftRightArithmetic: BinOpTypedGen<"OpShiftRightArithmetic", 195, sra, 0, 1>;
defm OpShiftLeftLogical: BinOpTypedGen<"OpShiftLeftLogical", 196, shl, 0, 1>;

defm OpBitwiseOr: BinOpTypedGen<"OpBitwiseOr", 197, or, 0, 1>;
defm OpBitwiseXor: BinOpTypedGen<"OpBitwiseXor", 198, xor, 0, 1>;
defm OpBitwiseAnd: BinOpTypedGen<"OpBitwiseAnd", 199, and, 0, 1>;
def OpNot: UnOp<"OpNot", 200>;

def OpBitFieldInsert: Op<201, (outs ID:$res),
                  (ins TYPE:$ty, ID:$base, ID:$insert, ID:$offset, ID:$count),
                  "$res = OpBitFieldInsert $ty $base $insert $offset $count">;
def OpBitFieldSExtract: Op<202, (outs ID:$res),
                  (ins TYPE:$ty, ID:$base, ID:$offset, ID:$count),
                  "$res = OpBitFieldSExtract $ty $base $offset $count">;
def OpBitFieldUExtract: Op<203, (outs ID:$res),
                  (ins TYPE:$ty, ID:$base, ID:$offset, ID:$count),
                  "$res = OpBitFieldUExtract $ty $base $offset $count">;
def OpBitReverse: Op<204, (outs ID:$r), (ins TYPE:$ty, ID:$b), "$r = OpBitReverse $ty $b">;
def OpBitCount: Op<205, (outs ID:$r), (ins TYPE:$ty, ID:$b), "$r = OpBitCount $ty $b">;

// 3.42.15 Relational and Logical Instructions

def OpAny: Op<154, (outs ID:$res), (ins TYPE:$ty, ID:$vec),
                  "$res = OpAny $ty $vec">;
def OpAll: Op<155, (outs ID:$res), (ins TYPE:$ty, ID:$vec),
                  "$res = OpAll $ty $vec">;

def OpIsNan: UnOp<"OpIsNan", 156>;
def OpIsInf: UnOp<"OpIsInf", 157>;
def OpIsFinite: UnOp<"OpIsFinite", 158>;
def OpIsNormal: UnOp<"OpIsNormal", 159>;
def OpSignBitSet: UnOp<"OpSignBitSet", 160>;

def OpLessOrGreater: BinOp<"OpLessOrGreater", 161>;
def OpOrdered: BinOp<"OpOrdered", 162>;
def OpUnordered: BinOp<"OpUnordered", 163>;

def OpLogicalEqual: BinOp<"OpLogicalEqual", 164>;
def OpLogicalNotEqual: BinOp<"OpLogicalNotEqual", 165>;
def OpLogicalOr: BinOp<"OpLogicalOr", 166>;
def OpLogicalAnd: BinOp<"OpLogicalAnd", 167>;
def OpLogicalNot: UnOp<"OpLogicalNot", 168>;

defm OpSelect: TernOpTypedGen<"OpSelect", 169, select, 1, 1, 1>;

def OpIEqual: BinOp<"OpIEqual", 170>;
def OpINotEqual: BinOp<"OpINotEqual", 171>;

def OpUGreaterThan: BinOp<"OpUGreaterThan", 172>;
def OpSGreaterThan: BinOp<"OpSGreaterThan", 173>;
def OpUGreaterThanEqual: BinOp<"OpUGreaterThanEqual", 174>;
def OpSGreaterThanEqual: BinOp<"OpSGreaterThanEqual", 175>;
def OpULessThan: BinOp<"OpULessThan", 176>;
def OpSLessThan: BinOp<"OpSLessThan", 177>;
def OpULessThanEqual: BinOp<"OpULessThanEqual", 178>;
def OpSLessThanEqual: BinOp<"OpSLessThanEqual", 179>;

def OpFOrdEqual: BinOp<"OpFOrdEqual", 180>;
def OpFUnordEqual: BinOp<"OpFUnordEqual", 181>;
def OpFOrdNotEqual: BinOp<"OpFOrdNotEqual", 182>;
def OpFUnordNotEqual: BinOp<"OpFUnordNotEqual", 183>;

def OpFOrdLessThan: BinOp<"OpFOrdLessThan", 184>;
def OpFUnordLessThan: BinOp<"OpFUnordLessThan", 185>;
def OpFOrdGreaterThan: BinOp<"OpFOrdGreaterThan", 186>;
def OpFUnordGreaterThan: BinOp<"OpFUnordGreaterThan", 187>;

def OpFOrdLessThanEqual: BinOp<"OpFOrdLessThanEqual", 188>;
def OpFUnordLessThanEqual: BinOp<"OpFUnordLessThanEqual", 189>;
def OpFOrdGreaterThanEqual: BinOp<"OpFOrdGreaterThanEqual", 190>;
def OpFUnordGreaterThanEqual: BinOp<"OpFUnordGreaterThanEqual", 191>;

// 3.42.16 Derivative Instructions

def OpDPdx: UnOp<"OpDPdx", 207>;
def OpDPdy: UnOp<"OpDPdy", 208>;
def OpFwidth: UnOp<"OpFwidth", 209>;

def OpDPdxFine: UnOp<"OpDPdxFine", 210>;
def OpDPdyFine: UnOp<"OpDPdyFine", 211>;
def OpFwidthFine: UnOp<"OpFwidthFine", 212>;

def OpDPdxCoarse: UnOp<"OpDPdxCoarse", 213>;
def OpDPdyCoarse: UnOp<"OpDPdyCoarse", 214>;
def OpFwidthCoarse: UnOp<"OpFwidthCoarse", 215>;

// 3.42.17 Control-Flow Instructions

def OpPhi: Op<245, (outs ID:$res), (ins TYPE:$type, ID:$var0, ID:$block0, variable_ops),
                  "$res = OpPhi $type $var0 $block0">;
def OpLoopMerge: Op<246, (outs), (ins ID:$merge, ID:$continue, LoopControl:$lc, variable_ops),
                  "OpLoopMerge $merge $merge $continue $lc">;
def OpSelectionMerge: Op<247, (outs), (ins ID:$merge, SelectionControl:$sc),
                  "OpSelectionMerge $merge $sc">;
def OpLabel: Op<248, (outs ID:$label), (ins), "$label = OpLabel">;
let isTerminator=1 in {
  def OpBranch: Op<249, (outs), (ins ID:$label), "OpBranch $label">;
  def OpBranchConditional: Op<250, (outs), (ins ID:$cond, ID:$true, ID:$false, variable_ops),
                  "OpBranchConditional $cond $true $false">;
  def OpSwitch: Op<251, (outs), (ins ID:$sel, ID:$dflt, variable_ops), "OpSwitch $sel $dflt">;
}
let isReturn = 1, hasDelaySlot=0, isBarrier = 0, isTerminator=1, isNotDuplicable = 1 in {
  def OpKill: SimpleOp<"OpKill", 252>;
  def OpReturn: SimpleOp<"OpReturn", 253>;
  def OpReturnValue: Op<254, (outs), (ins ANYID:$ret), "OpReturnValue $ret">;
  def OpUnreachable: SimpleOp<"OpUnreachable", 255>;
}
def OpLifetimeStart: Op<256, (outs), (ins ID:$ptr, i32imm:$sz), "OpLifetimeStart $ptr, $sz">;
def OpLifetimeStop: Op<257, (outs), (ins ID:$ptr, i32imm:$sz), "OpLifetimeStop $ptr, $sz">;

// 3.42.18 Atomic Instructions

class AtomicOp<string name, bits<16> opCode>: Op<opCode, (outs ID:$res),
                  (ins TYPE:$ty, ID:$ptr, ID:$sc, ID:$sem),
                  "$res = "#name#" $ty $ptr $sc $sem">;

class AtomicOpVal<string name, bits<16> opCode>: Op<opCode, (outs ID:$res),
                  (ins TYPE:$ty, ID:$ptr, ID:$sc, ID:$sem, ID:$val),
                  "$res = "#name#" $ty $ptr $sc $sem $val">;

def OpAtomicLoad: AtomicOp<"OpAtomicLoad", 227>;

def OpAtomicStore: Op<228, (outs), (ins ID:$ptr, ID:$sc, ID:$sem, ID:$val),
                  "OpAtomicStore $ptr $sc $sem $val">;
def OpAtomicExchange: Op<229, (outs ID:$res),
                  (ins TYPE:$ty, ID:$ptr, ID:$sc, ID:$sem, ID:$val),
                  "$res = OpAtomicExchange $ty $ptr $sc $sem $val">;
def OpAtomicCompareExchange: Op<230, (outs ID:$res),
                  (ins TYPE:$ty, ID:$ptr, ID:$sc, ID:$eq,
                   ID:$neq, ID:$val, ID:$cmp),
                  "$res = OpAtomicCompareExchange $ty $ptr $sc $eq $neq $val $cmp">;
def OpAtomicCompareExchangeWeak: Op<231, (outs ID:$res),
                   (ins TYPE:$ty, ID:$ptr, ID:$sc, ID:$eq,
                    ID:$neq, ID:$val, ID:$cmp),
                   "$res = OpAtomicCompareExchangeWeak $ty $ptr $sc $eq $neq $val $cmp">;

def OpAtomicIIncrement: AtomicOp<"OpAtomicIIncrement", 232>;
def OpAtomicIDecrement: AtomicOp<"OpAtomicIDecrement", 233>;

def OpAtomicIAdd: AtomicOpVal<"OpAtomicIAdd", 234>;
def OpAtomicISub: AtomicOpVal<"OpAtomicISub", 235>;

def OpAtomicSMin: AtomicOpVal<"OpAtomicSMin", 236>;
def OpAtomicUMin: AtomicOpVal<"OpAtomicUMin", 237>;
def OpAtomicSMax: AtomicOpVal<"OpAtomicSMax", 238>;
def OpAtomicUMax: AtomicOpVal<"OpAtomicUMax", 239>;

def OpAtomicAnd: AtomicOpVal<"OpAtomicAnd", 240>;
def OpAtomicOr: AtomicOpVal<"OpAtomicOr", 241>;
def OpAtomicXor: AtomicOpVal<"OpAtomicXor", 242>;


def OpAtomicFlagTestAndSet: AtomicOp<"OpAtomicFlagTestAndSet", 318>;
def OpAtomicFlagClear: Op<319, (outs), (ins ID:$ptr, ID:$sc, ID:$sem),
                  "OpAtomicFlagClear $ptr $sc $sem">;

// 3.42.19 Primitive Instructions

def OpEmitVertex: SimpleOp<"OpEmitVertex", 218>;
def OpEndPrimitive: SimpleOp<"OpEndPrimitive", 219>;
def OpEmitStreamVertex: Op<220, (outs), (ins ID:$stream), "OpEmitStreamVertex $stream">;
def OpEndStreamPrimitive: Op<221, (outs), (ins ID:$stream), "OpEndStreamPrimitive $stream">;

// 3.42.20 Barrier Instructions

def OpControlBarrier: Op<224, (outs), (ins ID:$exec, ID:$mem, ID:$sem),
                  "OpControlBarrier $exec $mem $sem">;
def OpMemoryBarrier: Op<225, (outs), (ins ID:$mem, ID:$sem),
                  "OpMemoryBarrier $mem $sem">;
def OpNamedBarrierInitialize: UnOp<"OpNamedBarrierInitialize", 328>;
def OpMemoryNamedBarrier: Op<329, (outs), (ins ID:$barr, ID:$mem, ID:$sem),
                  "OpMemoryNamedBarrier $barr $mem $sem">;

// 3.42.21. Group and Subgroup Instructions

def OpGroupAsyncCopy: Op<259, (outs ID:$res), (ins TYPE:$ty, ID:$scope,
                  ID:$dst, ID:$src, ID:$nelts, ID:$stride, ID:$event),
                  "$res = OpGroupAsyncCopy $ty $scope $dst $src $nelts $stride $event">;
def OpGroupWaitEvents: Op<260, (outs), (ins ID:$scope, ID:$nelts, ID:$elist),
                  "OpGroupWaitEvents $scope $nelts $elist">;
def OpGroupAll: Op<261, (outs ID:$res), (ins TYPE:$ty, ID:$scope, ID:$pr),
                  "$res = OpGroupAll $ty $scope $pr">;
def OpGroupAny: Op<262, (outs ID:$res), (ins TYPE:$ty, ID:$scope, ID:$pr),
                  "$res = OpGroupAny $ty $scope $pr">;
def OpGroupBroadcast: Op<263, (outs ID:$res), (ins TYPE:$ty, ID:$scope,
                               ID:$val, ID:$id),
                  "$res = OpGroupBroadcast $ty $scope $val $id">;
class OpGroup<string name, bits<16> opCode>: Op<opCode, (outs ID:$res),
                  (ins TYPE:$ty, ID:$scope, GroupOperation:$groupOp, ID:$x),
                  "$res = OpGroup"#name#" $ty $scope $groupOp $x">;
def OpGroupIAdd: OpGroup<"IAdd", 264>;
def OpGroupFAdd: OpGroup<"FAdd", 265>;
def OpGroupFMin: OpGroup<"FMin", 266>;
def OpGroupUMin: OpGroup<"UMin", 267>;
def OpGroupSMin: OpGroup<"SMin", 268>;
def OpGroupFMax: OpGroup<"FMax", 269>;
def OpGroupUMax: OpGroup<"UMax", 270>;
def OpGroupSMax: OpGroup<"SMax", 271>;

// TODO: 3.42.22. Device-Side Enqueue Instructions
def OpEnqueueKernel: Op<292, (outs ID:$res), (ins TYPE:$type, ID:$queue, ID:$flags, ID:$NDR, ID:$nevents, ID:$wevents,
                                              ID:$revent, ID:$invoke, ID:$param, ID:$psize, ID:$palign, variable_ops),
                  "$res = OpEnqueueKernel $type $queue $flags $NDR $nevents $wevents $revent $invoke $param $psize $palign">;
def OpRetainEvent: Op<297, (outs), (ins ID:$event), "OpRetainEvent $event">;
def OpReleaseEvent: Op<298, (outs), (ins ID:$event), "OpReleaseEvent $event">;
def OpCreateUserEvent: Op<299, (outs ID:$res), (ins TYPE:$type),
                  "$res = OpCreateUserEvent $type">;
def OpIsValidEvent: Op<300, (outs ID:$res), (ins TYPE:$type, ID:$event),
                  "$res = OpIsValidEvent $type $event ">;
def OpSetUserEventStatus: Op<301, (outs), (ins ID:$event, ID:$status),
                  "OpSetUserEventStatus $event $status">;
def OpCaptureEventProfilingInfo: Op<302, (outs),
                  (ins ID:$event, ID:$info, ID:$value),
                  "OpCaptureEventProfilingInfo $event $info $value">;
def OpGetDefaultQueue: Op<303, (outs ID:$res), (ins TYPE:$type),
                  "$res = OpGetDefaultQueue $type">;
def OpBuildNDRange: Op<304, (outs ID:$res), (ins TYPE:$type, ID:$GWS, ID:$LWS, ID:$GWO),
                  "$res = OpBuildNDRange $type $GWS $LWS $GWO">;

// TODO: 3.42.23. Pipe Instructions

// 3.42.24. Non-Uniform Instructions

def OpGroupNonUniformElect: Op<333, (outs ID:$res), (ins TYPE:$ty, ID:$scope),
                  "$res = OpGroupNonUniformElect $ty $scope">;
class OpGroupNU3<string name, bits<16> opCode>: Op<opCode,
                  (outs ID:$res), (ins TYPE:$ty, ID:$scope, ID:$pred),
                  "$res = OpGroupNonUniform"#name#" $ty $scope $pred">;
class OpGroupNU4<string name, bits<16> opCode>: Op<opCode,
                  (outs ID:$res), (ins TYPE:$ty, ID:$scope, ID:$val, ID:$id),
                  "$res = OpGroupNonUniform"#name#" $ty $scope $val $id">;
def OpGroupNonUniformAll: OpGroupNU3<"All", 334>;
def OpGroupNonUniformAny: OpGroupNU3<"Any", 335>;
def OpGroupNonUniformAllEqual: OpGroupNU3<"AllEqual", 336>;
def OpGroupNonUniformBroadcast: OpGroupNU4<"Broadcast", 337>;
def OpGroupNonUniformBroadcastFirst: OpGroupNU3<"BroadcastFirst", 338>;
def OpGroupNonUniformBallot: OpGroupNU3<"Ballot", 339>;
def OpGroupNonUniformInverseBallot: OpGroupNU3<"InverseBallot", 340>;
def OpGroupNonUniformBallotBitExtract: OpGroupNU4<"BallotBitExtract", 341>;
def OpGroupNonUniformBallotBitCount: Op<342, (outs ID:$res),
                  (ins TYPE:$ty, ID:$scope, GroupOperation:$groupOp, ID:$val),
                  "$res = OpGroupNonUniformBallotBitCount "
                          "$ty $scope $groupOp $val">;
def OpGroupNonUniformBallotFindLSB: OpGroupNU3<"BallotFindLSB", 343>;
def OpGroupNonUniformBallotFindMSB: OpGroupNU3<"BallotFindMSB", 344>;
def OpGroupNonUniformShuffle: OpGroupNU4<"Shuffle", 345>;
def OpGroupNonUniformShuffleXor: OpGroupNU4<"ShuffleXor", 346>;
def OpGroupNonUniformShuffleUp: OpGroupNU4<"ShuffleUp", 347>;
def OpGroupNonUniformShuffleDown: OpGroupNU4<"ShuffleDown", 348>;
class OpGroupNUGroup<string name, bits<16> opCode>: Op<opCode, (outs ID:$res),
                  (ins TYPE:$ty, ID:$scope, GroupOperation:$groupOp,
                   ID:$val, variable_ops),
                  "$res = OpGroupNonUniform"#name#" $ty $scope $groupOp $val">;
def OpGroupNonUniformIAdd: OpGroupNUGroup<"IAdd", 349>;
def OpGroupNonUniformFAdd: OpGroupNUGroup<"FAdd", 350>;
def OpGroupNonUniformIMul: OpGroupNUGroup<"IMul", 351>;
def OpGroupNonUniformFMul: OpGroupNUGroup<"FMul", 352>;
def OpGroupNonUniformSMin: OpGroupNUGroup<"SMin", 353>;
def OpGroupNonUniformUMin: OpGroupNUGroup<"UMin", 354>;
def OpGroupNonUniformFMin: OpGroupNUGroup<"FMin", 355>;
def OpGroupNonUniformSMax: OpGroupNUGroup<"SMax", 356>;
def OpGroupNonUniformUMax: OpGroupNUGroup<"UMax", 357>;
def OpGroupNonUniformFMax: OpGroupNUGroup<"FMax", 358>;
def OpGroupNonUniformBitwiseAnd: OpGroupNUGroup<"BitwiseAnd", 359>;
def OpGroupNonUniformBitwiseOr: OpGroupNUGroup<"BitwiseOr", 360>;
def OpGroupNonUniformBitwiseXor: OpGroupNUGroup<"BitwiseXor", 361>;
def OpGroupNonUniformLogicalAnd: OpGroupNUGroup<"LogicalAnd", 362>;
def OpGroupNonUniformLogicalOr: OpGroupNUGroup<"LogicalOr", 363>;
def OpGroupNonUniformLogicalXor: OpGroupNUGroup<"LogicalXor", 364>;

<<<<<<< HEAD
// 3.49.7, Constant-Creation Instructions

//  - SPV_INTEL_function_pointers
def OpConstantFunctionPointerINTEL: Op<5600, (outs ID:$res), (ins TYPE:$ty, ID:$fun), "$res = OpConstantFunctionPointerINTEL $ty $fun">;

// 3.49.9. Function Instructions

//  - SPV_INTEL_function_pointers
def OpFunctionPointerCallINTEL: Op<5601, (outs ID:$res), (ins TYPE:$ty, ID:$funPtr, variable_ops), "$res = OpFunctionPointerCallINTEL $ty $funPtr">;
=======
// 3.49.21. Group and Subgroup Instructions
def OpSubgroupShuffleINTEL: Op<5571, (outs ID:$res), (ins TYPE:$type, ID:$data, ID:$invocationId),
                  "$res = OpSubgroupShuffleINTEL $type $data $invocationId">;
def OpSubgroupShuffleDownINTEL: Op<5572, (outs ID:$res), (ins TYPE:$type, ID:$current, ID:$next, ID:$delta),
                  "$res = OpSubgroupShuffleDownINTEL $type $current $next $delta">;
def OpSubgroupShuffleUpINTEL: Op<5573, (outs ID:$res), (ins TYPE:$type, ID:$previous, ID:$current, ID:$delta),
                  "$res = OpSubgroupShuffleUpINTEL $type $previous $current $delta">;
def OpSubgroupShuffleXorINTEL: Op<5574, (outs ID:$res), (ins TYPE:$type, ID:$data, ID:$value),
                  "$res = OpSubgroupShuffleXorINTEL $type $data $value">;
def OpSubgroupBlockReadINTEL: Op<5575, (outs ID:$res), (ins TYPE:$type, ID:$ptr),
                  "$res = OpSubgroupBlockReadINTEL $type $ptr">;
def OpSubgroupBlockWriteINTEL: Op<5576, (outs), (ins ID:$ptr, ID:$data),
                  "OpSubgroupBlockWriteINTEL $ptr $data">;
def OpSubgroupImageBlockReadINTEL: Op<5577, (outs ID:$res), (ins TYPE:$type, ID:$image, ID:$coordinate),
                  "$res = OpSubgroupImageBlockReadINTEL $type $image $coordinate">;
def OpSubgroupImageBlockWriteINTEL: Op<5578, (outs), (ins ID:$image, ID:$coordinate, ID:$data),
                  "OpSubgroupImageBlockWriteINTEL $image $coordinate $data">;
>>>>>>> b221b973
<|MERGE_RESOLUTION|>--- conflicted
+++ resolved
@@ -762,7 +762,6 @@
 def OpGroupNonUniformLogicalOr: OpGroupNUGroup<"LogicalOr", 363>;
 def OpGroupNonUniformLogicalXor: OpGroupNUGroup<"LogicalXor", 364>;
 
-<<<<<<< HEAD
 // 3.49.7, Constant-Creation Instructions
 
 //  - SPV_INTEL_function_pointers
@@ -772,7 +771,7 @@
 
 //  - SPV_INTEL_function_pointers
 def OpFunctionPointerCallINTEL: Op<5601, (outs ID:$res), (ins TYPE:$ty, ID:$funPtr, variable_ops), "$res = OpFunctionPointerCallINTEL $ty $funPtr">;
-=======
+
 // 3.49.21. Group and Subgroup Instructions
 def OpSubgroupShuffleINTEL: Op<5571, (outs ID:$res), (ins TYPE:$type, ID:$data, ID:$invocationId),
                   "$res = OpSubgroupShuffleINTEL $type $data $invocationId">;
@@ -789,5 +788,4 @@
 def OpSubgroupImageBlockReadINTEL: Op<5577, (outs ID:$res), (ins TYPE:$type, ID:$image, ID:$coordinate),
                   "$res = OpSubgroupImageBlockReadINTEL $type $image $coordinate">;
 def OpSubgroupImageBlockWriteINTEL: Op<5578, (outs), (ins ID:$image, ID:$coordinate, ID:$data),
-                  "OpSubgroupImageBlockWriteINTEL $image $coordinate $data">;
->>>>>>> b221b973
+                  "OpSubgroupImageBlockWriteINTEL $image $coordinate $data">;