--- conflicted
+++ resolved
@@ -65,16 +65,12 @@
         clEnumValN(SPIRV::Extension::SPV_KHR_bit_instructions,
                    "SPV_KHR_bit_instructions",
                    "This enables bit instructions to be used by SPIR-V modules "
-<<<<<<< HEAD
                    "without requiring the Shader capability."),
-=======
-                   "without requiring the Shader capability"),
         clEnumValN(
             SPIRV::Extension::SPV_KHR_linkonce_odr, "SPV_KHR_linkonce_odr",
             "Allows to use the LinkOnceODR linkage type that is to let "
             "a function or global variable to be merged with other functions "
             "or global variables of the same name when linkage occurs."),
->>>>>>> 3b6e2504
         clEnumValN(SPIRV::Extension::SPV_INTEL_function_pointers,
                    "SPV_INTEL_function_pointers",
                    "Allows translation of function pointers.")));
